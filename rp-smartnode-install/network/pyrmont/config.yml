--- conflicted
+++ resolved
@@ -11,11 +11,8 @@
 chains:
   eth1:
     provider: http://eth1:8545
-<<<<<<< HEAD
     ws_provider: ws://eth1:8546
-=======
     chainID: 5 # goerli chain
->>>>>>> c23b37c1
     client:
       options:
       - id: geth
