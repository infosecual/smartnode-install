rocketpool:
  storageAddress: ---
  oneInchOracleAddress: ---
  rplTokenAddress: ---
smartnode:
  projectName: rocketpool
  graffitiVersion: v1.0.0-dev
  image: rocketpool/smartnode:v1.0.0-dev
  passwordPath: /.rocketpool/data/password
  walletPath: /.rocketpool/data/wallet
  validatorKeychainPath: /.rocketpool/data/validators
  validatorRestartCommand: "$HOME/.rocketpool/chains/eth2/restart-validator.sh"
  gasPrice: 0 # The desired gas price, in gwei, to use for transactions. Set it to 0 to use the network's average price.
  rplClaimGasThreshold: 150 # Automatic RPL reward claims will wait until the network's average gas price, in gwei, is below this limit.
                            # Set it to 0 to disable automatic claiming of RPL rewards entirely
  txWatchUrl: https://etherscan.io/tx
chains:
  eth1:
    provider: http://eth1:8545
    wsProvider: ws://eth1:8546
    chainID: 1 # Mainnet
    client:
      options:
      - id: geth
        name: Geth
        desc: "\tGeth is one of the three original implementations of the\n
          \t\tEthereum protocol. It is written in Go, fully open source and\n
          \t\tlicensed under the GNU LGPL v3."
        image: ethereum/client-go:v1.10.8
        link: https://geth.ethereum.org/
        params:
        - name: Ethstats Label
          desc: optional - for reporting Eth 1.0 node status to ethstats.net
          env: ETHSTATS_LABEL
        - name: Ethstats Login
          desc: optional - for reporting Eth 1.0 node status to ethstats.net
          env: ETHSTATS_LOGIN
        - name: Cache Size
          desc: "Geth's cache size, in MB - set this to 256 if you have 4 GB\n
            of RAM, or 512 if you have 8 GB"
          env: GETH_CACHE_SIZE
          type: uint
          blankText: the default of 512
          default: 512
        - name: Max Peers
          desc: "The maximum number of peers that Geth should connect to -\n
            this can be lowered down to 12 to improve performance on low-power\n
            systems or constrained networks"
          env: GETH_MAX_PEERS
          type: uint
          blankText: the default of 12
          default: 12
        - name: P2P Port
          desc: The port for Geth to use for P2P (blockchain) traffic
          env: ETH1_P2P_PORT
          blankText: the default of 30303
          default: 30303
          type: uint16
      - id: infura
        name: Infura
        desc: "\tUse infura.io as a light client for Eth 1.0. Not recommended\n
          \t\tfor use in production."
        image: rocketpool/smartnode-pow-proxy:v1.0.0-dev
        link: https://infura.io/
        params:
        - name: Infura Project ID
          desc: the ID of your project created in Infura
          env: INFURA_PROJECT_ID
          regex: ^[0-9a-fA-F]{32}$
          required: true
      - id: pocket
        name: Pocket
<<<<<<< HEAD
        desc: "\tUse Pocket Network as a decentralized light client for Eth 1.0.\n
          \t\tSuitable for use in production.\n"
        image: rocketpool/smartnode-pow-proxy:v1.0.0-pre
=======
        desc: "\tUse Pocket Network as a light client for Eth 1.0. Suitable\n
          \t\tfor use in production."
        image: rocketpool/smartnode-pow-proxy:v1.0.0-dev
>>>>>>> 65539e7c
        link: https://www.portal.pokt.network/
        compatibleEth2Clients: lighthouse;prysm;teku
        eventLogInterval: 100000
        params:
        - name: Gateway ID
          desc: "\tPlease enter 'lb/' followed by the Gateway ID (example: lb/{12345...})\n
          \t\t(leave blank for the standard Rocket Pool Gateway ID for Pocket)"
          env: POCKET_PROJECT_ID
          regex: (^$|^(lb\/)?[0-9a-zA-Z]{24,}$)
          default: lb/6126b4a783e49000343a3a47
          blankText: the standard Rocket Pool Gateway ID for Pocket
      - id: custom
        name: Custom
        desc: "\tUse a custom Eth 1.0 client at a specified address (does not\n
          \t\twork on localhost)."
        image: rocketpool/smartnode-pow-proxy:v1.0.0-dev
        params:
        - name: Provider HTTP URL
          desc: "The Eth 1.0 client HTTP server address and port\n
            For example: http://192.168.0.100:8545"
          env: HTTP_PROVIDER_URL
          required: true
        - name: Provider Websocket URL
          desc: "The Eth 1.0 client websocket server address and port\n
            For example: ws://192.168.0.100:8546"
          env: WS_PROVIDER_URL
          required: true
  eth2:
    provider: http://eth2:5052
    client:
      options:
      - id: lighthouse
        name: Lighthouse
        desc: "\tLighthouse is an Eth2.0 client with a heavy focus on speed and\n
          \t\tsecurity. The team behind it, Sigma Prime, is an information\n
          \t\tsecurity and software engineering firm who have funded Lighthouse\n
          \t\talong with the Ethereum Foundation, Consensys, and private\n
          \t\tindividuals. Lighthouse is built in Rust and offered under an\n
          \t\tApache 2.0 License."
        image: sigp/lighthouse:v1.5.2
        link: https://lighthouse-book.sigmaprime.io/
        params:
        - name: Custom Graffiti
          desc: optional - for adding custom text to signed Eth 2.0 blocks - 16 chars max
          env: CUSTOM_GRAFFITI
          regex: ^.{0,16}$
        - name: Target Peers
          desc: "The number of peer connections to maintain - you can try\n
            lowering this if you have a low-resource system or a constrained\n
            network"
          env: ETH2_MAX_PEERS
          type: uint
          blankText: the default of 50
        - name: P2P Port
          desc: The port to use for P2P (blockchain) traffic
          env: ETH2_P2P_PORT
          type: uint16
          default: 9001
          blankText: the default of 9001
      - id: nimbus
        name: Nimbus
        desc: "\tNimbus is a client implementation for both Ethereum 2.0 and\n
          \t\tEthereum 1.0 that strives to be as lightweight as possible in\n
          \t\tterms of resources used. This allows it to perform well on\n
          \t\tembedded systems, resource-restricted devices -- including\n
          \t\tRaspberry Pis and mobile devices -- and multi-purpose servers."
        image: statusim/nimbus-eth2:multiarch-v1.4.2
        link: https://nimbus.guide/intro.html
        params:
        - name: Custom Graffiti
          desc: optional - for adding custom text to signed Eth 2.0 blocks - 16 chars max
          env: CUSTOM_GRAFFITI
          regex: ^.{0,16}$
        - name: Max Peers
          desc: "The maximum number of peers to try to connect to - you\n
            can try lowering this if you have a low-resource system or\n
            a constrained network"
          env: ETH2_MAX_PEERS
          type: uint
          blankText: the default of 80
          default: 80
        - name: P2P Port
          desc: The port to use for P2P (blockchain) traffic
          env: ETH2_P2P_PORT
          type: uint16
          default: 9001
          blankText: the default of 9001
      - id: prysm
        name: Prysm
        desc: "\tPrysm is a Go implementation of Ethereum 2.0 protocol with a\n
          \t\tfocus on usability, security, and reliability. Prysm is developed\n
          \t\tby Prysmatic Labs, a company with the sole focus on the\n
          \t\tdevelopment of their client. Prysm is written in Go and released\n
          \t\tunder a GPL-3.0 license."
        beaconImage: rocketpool/prysm:v1.4.4
        validatorImage: rocketpool/prysm:v1.4.4
        link: https://docs.prylabs.network/docs/getting-started
        supermajority: true
        params:
        - name: Custom Graffiti
          desc: optional - for adding custom text to signed Eth 2.0 blocks - 16 chars max
          env: CUSTOM_GRAFFITI
          regex: ^.{0,16}$
        - name: Max Peers
          desc: "The maximum number of peers to try to connect to - you\n
            can try lowering this if you have a low-resource system or\n
            a constrained network"
          env: ETH2_MAX_PEERS
          type: uint
          blankText: the default of 45
        - name: P2P Port
          desc: The port to use for P2P (blockchain) traffic
          env: ETH2_P2P_PORT
          type: uint16
          default: 9001
          blankText: the default of 9001
      - id: teku
        name: Teku
        desc: "\tPegaSys Teku (formerly known as Artemis) is a Java-based\n 
          \t\tEthereum 2.0 client designed & built to meet institutional needs\n
          \t\tand security requirements. PegaSys is an arm of ConsenSys\n
          \t\tdedicated to building enterprise-ready clients and tools for\n
          \t\tinteracting with the core Ethereum platform. Teku is Apache 2\n
          \t\tlicensed and written in Java, a language notable for its\n
          \t\tmaturity & ubiquity."
        image: rocketpool/teku:21.9.2
        link: https://docs.teku.consensys.net/en/stable/
        params:
        - name: Custom Graffiti
          desc: optional - for adding custom text to signed Eth 2.0 blocks - 16 chars max
          env: CUSTOM_GRAFFITI
          regex: ^.{0,16}$
        - name: Max Peers
          desc: "The maximum number of peers to try to connect to - you\n
            can try lowering this if you have a low-resource system or\n
            a constrained network"
          env: ETH2_MAX_PEERS
          type: uint
          blankText: the default of 74
        - name: P2P Port
          desc: The port to use for P2P (blockchain) traffic
          env: ETH2_P2P_PORT
          type: uint16
          default: 9001
          blankText: the default of 9001
metrics:
  params:
  - name: ETH2 Metrics Port
    desc: The port for the Beacon Chain client to make its metrics available on
    env: ETH2_METRICS_PORT
    blankText: the default of 9100
    default: 9100
  - name: Validator Metrics Port
    desc: The port for the Validator client to make its metrics available on
    env: VALIDATOR_METRICS_PORT
    blankText: the default of 9101
    default: 9101
    type: uint16
  - name: Rocket Pool Node Metrics Port
    desc: The port for the Rocket Pool Node to make its metrics available on
    env: NODE_METRICS_PORT
    blankText: the default of 9102
    default: 9102
    type: uint16
  - name: Node Exporter Metrics Port
    desc: The port for Prometheus's Node Exporter to make its metrics available on
    env: EXPORTER_METRICS_PORT
    blankText: the default of 9103
    default: 9103
    type: uint16
  - name: Prometheus Port
    desc: The port for Prometheus to make its metrics available on
    env: PROMETHEUS_PORT
    blankText: the default of 9091
    default: 9091
    type: uint16
  - name: Grafana Port
    desc: The port for Grafana to listen on for HTTP requests
    env: GRAFANA_PORT
    blankText: the default of 3100
    default: 3100
    type: uint16<|MERGE_RESOLUTION|>--- conflicted
+++ resolved
@@ -70,15 +70,9 @@
           required: true
       - id: pocket
         name: Pocket
-<<<<<<< HEAD
         desc: "\tUse Pocket Network as a decentralized light client for Eth 1.0.\n
           \t\tSuitable for use in production.\n"
-        image: rocketpool/smartnode-pow-proxy:v1.0.0-pre
-=======
-        desc: "\tUse Pocket Network as a light client for Eth 1.0. Suitable\n
-          \t\tfor use in production."
         image: rocketpool/smartnode-pow-proxy:v1.0.0-dev
->>>>>>> 65539e7c
         link: https://www.portal.pokt.network/
         compatibleEth2Clients: lighthouse;prysm;teku
         eventLogInterval: 100000
