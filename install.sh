#!/bin/bash

##
# Rocket Pool service installation script
# Prints progress messages to stdout
# All command output is redirected to stderr
##


# Print a failure message to stderr and exit
fail() {
    MESSAGE=$1
    RED='\033[0;31m'
    >&2 echo -e "\n${RED}**ERROR**\n$MESSAGE"
    exit 1
}


# Get CPU architecture
UNAME_VAL=$(uname -m)
ARCH=""
case $UNAME_VAL in
    x86_64)  ARCH="amd64" ;;
    aarch64) ARCH="arm64" ;;
    *)       fail "CPU architecture not supported: $UNAME_VAL" ;;
esac


# Get the platform type
PLATFORM=$(uname -s)
if [ "$PLATFORM" = "Linux" ]; then
    if command -v lsb_release &>/dev/null ; then
        PLATFORM=$(lsb_release -si)
    elif [ -f "/etc/centos-release" ]; then
        PLATFORM="CentOS"
    elif [ -f "/etc/fedora-release" ]; then
        PLATFORM="Fedora"
    fi
fi


##
# Config
##


# The total number of steps in the installation process
TOTAL_STEPS="8"
# The Rocket Pool user data path
RP_PATH="$HOME/.rocketpool"
# The default smart node package version to download
PACKAGE_VERSION="latest"
# The default network to run Rocket Pool on
NETWORK="prater"
# The version of docker-compose to install
DOCKER_COMPOSE_VERSION="1.29.2"


##
# Utils
##


# Print progress
progress() {
    STEP_NUMBER=$1
    MESSAGE=$2
    echo "Step $STEP_NUMBER of $TOTAL_STEPS: $MESSAGE"
}


# Docker installation steps
install_docker_compose() {
    if [ $ARCH = "amd64" ]; then
        sudo curl -L "https://github.com/docker/compose/releases/download/$DOCKER_COMPOSE_VERSION/docker-compose-$(uname -s)-$(uname -m)" -o /usr/local/bin/docker-compose || fail "Could not download docker-compose."
        sudo chmod a+x /usr/local/bin/docker-compose || fail "Could not set executable permissions on docker-compose."
    elif [ $ARCH = "arm64" ]; then
        if command -v apt &> /dev/null ; then
            sudo apt install -y libffi-dev libssl-dev
            sudo apt install -y python3 python3-pip
            sudo apt remove -y python-configparser
            sudo pip3 install docker-compose
        else
            RED='\033[0;31m'
            echo ""
            echo -e "${RED}**ERROR**"
            echo "Automatic installation of docker-compose for the $PLATFORM operating system on ARM64 is not currently supported."
            echo "Please install docker-compose manually, then try this again with the '-d' flag to skip OS dependency installation."
            echo "Be sure to add yourself to the docker group (e.g. 'sudo usermod -aG docker $USER') after installing docker."
            echo "Log out and back in, or restart your system after you run this command."
            exit 1
        fi
    fi
}
add_user_docker() {
    sudo usermod -aG docker $USER || fail "Could not add user to docker group."
}


# Install
install() {


##
# Initialization
##


# Parse arguments
while getopts "dn:v:" FLAG; do
    case "$FLAG" in
        d) NO_DEPS=true ;;
        n) NETWORK="$OPTARG" ;;
        v) PACKAGE_VERSION="$OPTARG" ;;
        *) fail "Incorrect usage." ;;
    esac
done


# Get package files URL
if [ "$PACKAGE_VERSION" = "latest" ]; then
    PACKAGE_URL="https://github.com/rocket-pool/smartnode-install/releases/latest/download/rp-smartnode-install-$ARCH.tar.xz"
else
    # Check the version for backwards compatibility
    RP_VERSION=$(echo "$PACKAGE_VERSION" | rev | cut -d "." -f1 | rev)
    if [ $RP_VERSION -ge 4 ]; then
        # Modern version
        PACKAGE_URL="https://github.com/rocket-pool/smartnode-install/releases/download/$PACKAGE_VERSION/rp-smartnode-install-$ARCH.tar.xz"
    else
        # Legacy version
        if [ "$ARCH" = "amd64" ]; then
            PACKAGE_URL="https://github.com/rocket-pool/smartnode-install/releases/download/$PACKAGE_VERSION/rp-smartnode-install.tar.xz"
        else
            fail "This version does not support arm64 systems."
        fi
    fi
fi


<<<<<<< HEAD
# Get network genesis SSZ
=======
# Get genesis SSZ for the current network
>>>>>>> 591f949e
NETWORK_GENESIS_URL="https://github.com/eth2-clients/eth2-networks/raw/master/shared/$NETWORK/genesis.ssz"

# Create temporary data folder; clean up on exit
TEMPDIR=$(mktemp -d 2>/dev/null) || fail "Could not create temporary data directory."
trap 'rm -rf "$TEMPDIR"' EXIT


# Get temporary data paths
PACKAGE_FILES_PATH="$TEMPDIR/rp-smartnode-install"
NETWORK_FILES_PATH="$PACKAGE_FILES_PATH/network/$NETWORK"


##
# Installation
##


# OS dependencies
if [ -z "$NO_DEPS" ]; then
case "$PLATFORM" in

    # Ubuntu / Debian / Raspbian
    Ubuntu|Debian|Raspbian)

        # Get platform name
        PLATFORM_NAME=$(echo "$PLATFORM" | tr '[:upper:]' '[:lower:]')

        # Install OS dependencies
        progress 1 "Installing OS dependencies..."
        { sudo apt-get -y update || fail "Could not update OS package definitions."; } >&2
        { sudo apt-get -y install apt-transport-https ca-certificates curl gnupg-agent software-properties-common ntp || fail "Could not install OS packages."; } >&2

        # Install docker
        progress 2 "Installing docker..."
        { curl -fsSL "https://download.docker.com/linux/$PLATFORM_NAME/gpg" | sudo apt-key add - || fail "Could not add docker repository key."; } >&2
        { sudo add-apt-repository "deb [arch=$(dpkg --print-architecture)] https://download.docker.com/linux/$PLATFORM_NAME $(lsb_release -cs) stable" || fail "Could not add docker repository."; } >&2
        { sudo apt-get -y update || fail "Could not update OS package definitions."; } >&2
        { sudo apt-get -y install docker-ce docker-ce-cli containerd.io || fail "Could not install docker packages."; } >&2

        # Install docker-compose
        progress 3 "Installing docker-compose..."
        >&2 install_docker_compose

        # Add user to docker group
        progress 4 "Adding user to docker group..."
        >&2 add_user_docker

    ;;

    # Centos
    CentOS)

        # Install OS dependencies
        progress 1 "Installing OS dependencies..."
        { sudo yum install -y yum-utils chrony || fail "Could not install OS packages."; } >&2
        { sudo systemctl start chronyd || fail "Could not start chrony daemon."; } >&2

        # Install docker
        progress 2 "Installing docker..."
        { sudo yum-config-manager --add-repo https://download.docker.com/linux/centos/docker-ce.repo || fail "Could not add docker repository."; } >&2
        { sudo yum install -y --nobest docker-ce docker-ce-cli containerd.io || fail "Could not install docker packages."; } >&2
        { sudo systemctl start docker || fail "Could not start docker daemon."; } >&2

        # Install docker-compose
        progress 3 "Installing docker-compose..."
        >&2 install_docker_compose

        # Add user to docker group
        progress 4 "Adding user to docker group..."
        >&2 add_user_docker

    ;;

    # Fedora
    Fedora)

        # Install OS dependencies
        progress 1 "Installing OS dependencies..."
        { sudo dnf -y install dnf-plugins-core chrony || fail "Could not install OS packages."; } >&2
        { sudo systemctl start chronyd || fail "Could not start chrony daemon."; } >&2

        # Install docker
        progress 2 "Installing docker..."
        { sudo dnf config-manager --add-repo https://download.docker.com/linux/fedora/docker-ce.repo || fail "Could not add docker repository."; } >&2
        { sudo dnf -y install docker-ce docker-ce-cli containerd.io || fail "Could not install docker packages."; } >&2
        { sudo systemctl start docker || fail "Could not start docker daemon."; } >&2

        # Install docker-compose
        progress 3 "Installing docker-compose..."
        >&2 install_docker_compose

        # Add user to docker group
        progress 4 "Adding user to docker group..."
        >&2 add_user_docker

    ;;

    # Unsupported OS
    *)
        RED='\033[0;31m'
        echo ""
        echo -e "${RED}**ERROR**"
        echo "Automatic dependency installation for the $PLATFORM operating system is not supported."
        echo "Please install docker and docker-compose manually, then try again with the '-d' flag to skip OS dependency installation."
        echo "Be sure to add yourself to the docker group with 'sudo usermod -aG docker $USER' after installing docker."
        echo "Log out and back in, or restart your system after you run this command."
        exit 1
    ;;

esac
else
    echo "Skipping steps 1 - 4 (OS dependencies & docker)"
fi


# Create ~/.rocketpool dir & files
progress 5 "Creating Rocket Pool user data directory..."
{ mkdir -p "$RP_PATH/data/validators" || fail "Could not create the Rocket Pool user data directory."; } >&2
{ touch -a "$RP_PATH/settings.yml" || fail "Could not create the Rocket Pool user settings file."; } >&2


# Download and extract package files
progress 6 "Downloading Rocket Pool package files..."
{ curl -L "$PACKAGE_URL" | tar -xJ -C "$TEMPDIR" || fail "Could not download and extract the Rocket Pool package files."; } >&2
{ test -d "$PACKAGE_FILES_PATH" || fail "Could not extract the Rocket Pool package files."; } >&2


# Copy package files
progress 7 "Copying package files to Rocket Pool user data directory..."
{ test -d "$NETWORK_FILES_PATH" || fail "No package files were found for the selected network."; } >&2
{ cp -r "$NETWORK_FILES_PATH/"* "$RP_PATH" || fail "Could not copy network package files to the Rocket Pool user data directory."; } >&2
{ find "$RP_PATH/chains" -name "*.sh" -exec chmod +x {} \; 2>/dev/null || fail "Could not set executable permissions on package files."; } >&2


<<<<<<< HEAD
# Get etwork SSZ for Prysm
=======
# Get Network SSZ for Prysm
>>>>>>> 591f949e
progress 8 "Downloading $NETWORK Genesis SSZ for Prysm..."
{ curl -L "$NETWORK_GENESIS_URL" -o "$RP_PATH/data/validators/genesis.ssz" || fail "Could not download genesis SSZ for $NETWORK."; } >&2

}

install "$@"
<|MERGE_RESOLUTION|>--- conflicted
+++ resolved
@@ -137,11 +137,7 @@
 fi
 
 
-<<<<<<< HEAD
-# Get network genesis SSZ
-=======
 # Get genesis SSZ for the current network
->>>>>>> 591f949e
 NETWORK_GENESIS_URL="https://github.com/eth2-clients/eth2-networks/raw/master/shared/$NETWORK/genesis.ssz"
 
 # Create temporary data folder; clean up on exit
@@ -276,11 +272,7 @@
 { find "$RP_PATH/chains" -name "*.sh" -exec chmod +x {} \; 2>/dev/null || fail "Could not set executable permissions on package files."; } >&2
 
 
-<<<<<<< HEAD
-# Get etwork SSZ for Prysm
-=======
 # Get Network SSZ for Prysm
->>>>>>> 591f949e
 progress 8 "Downloading $NETWORK Genesis SSZ for Prysm..."
 { curl -L "$NETWORK_GENESIS_URL" -o "$RP_PATH/data/validators/genesis.ssz" || fail "Could not download genesis SSZ for $NETWORK."; } >&2
 
