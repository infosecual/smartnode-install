#!/bin/sh
# This script launches ETH2 validator clients for Rocket Pool's docker stack; only edit if you know what you're doing ;)

GWW_GRAFFITI_FILE="/addons/gww/graffiti.txt"

# Set up the network-based flags
if [ "$NETWORK" = "mainnet" ]; then
    LH_NETWORK="mainnet"
    LODESTAR_NETWORK="mainnet"
    PRYSM_NETWORK="--mainnet"
    TEKU_NETWORK="mainnet"
elif [ "$NETWORK" = "prater" ]; then
    LH_NETWORK="prater"
    LODESTAR_NETWORK="goerli"
    PRYSM_NETWORK="--prater"
    TEKU_NETWORK="prater"
<<<<<<< HEAD
elif [ "$NETWORK" = "kiln" ]; then
    LH_NETWORK="kiln"
    LODESTAR_NETWORK="kiln"
    PRYSM_NETWORK="--kiln"
    TEKU_NETWORK="kiln"
elif [ "$NETWORK" = "ropsten" ]; then
    LH_NETWORK="ropsten"
    LODESTAR_NETWORK="ropsten"
    NIMBUS_NETWORK="ropsten"
    PRYSM_NETWORK="--ropsten"
    TEKU_NETWORK="ropsten"
=======
elif [ "$NETWORK" = "devnet" ]; then
    LH_NETWORK="prater"
    PRYSM_NETWORK="--prater"
    TEKU_NETWORK="prater"
>>>>>>> 0fe3e00f
else
    echo "Unknown network [$NETWORK]"
    exit 1
fi

# Report a missing fee recipient file
if [ ! -f "/validators/$FEE_RECIPIENT_FILE" ]; then
    echo "Fee recipient file not found, please wait for the rocketpool_node process to create one."
    exit 1
fi


# Lighthouse startup
if [ "$CC_CLIENT" = "lighthouse" ]; then

    # Set up the CC + fallback string
    CC_URL_STRING=$CC_API_ENDPOINT
    if [ ! -z "$FALLBACK_CC_API_ENDPOINT" ]; then
        CC_URL_STRING="$CC_API_ENDPOINT,$FALLBACK_CC_API_ENDPOINT"
    fi

    CMD="/usr/local/bin/lighthouse validator --network $LH_NETWORK --datadir /validators/lighthouse --init-slashing-protection --logfile-max-number 0 --beacon-nodes $CC_URL_STRING --suggested-fee-recipient $(cat /validators/$FEE_RECIPIENT_FILE) $VC_ADDITIONAL_FLAGS"

    if [ "$DOPPELGANGER_DETECTION" = "true" ]; then
        CMD="$CMD --enable-doppelganger-protection"
    fi

    if [ "$ENABLE_MEV_BOOST" = "true" ]; then
        CMD="$CMD --builder-proposals"
    fi

    if [ "$ENABLE_METRICS" = "true" ]; then
        CMD="$CMD --metrics --metrics-address 0.0.0.0 --metrics-port $VC_METRICS_PORT"
    fi

    if [ "$ENABLE_BITFLY_NODE_METRICS" = "true" ]; then
        CMD="$CMD --monitoring-endpoint $BITFLY_NODE_METRICS_ENDPOINT?apikey=$BITFLY_NODE_METRICS_SECRET&machine=$BITFLY_NODE_METRICS_MACHINE_NAME"
    fi

    if [ "$ADDON_GWW_ENABLED" = "true" ]; then
        echo "default: $GRAFFITI" > $GWW_GRAFFITI_FILE # Default graffiti value for Lighthouse
        exec ${CMD} --graffiti-file $GWW_GRAFFITI_FILE
    else
        exec ${CMD} --graffiti "$GRAFFITI"
    fi

fi

# Lodestar startup
if [ "$CC_CLIENT" = "lodestar" ]; then

    # Set up the CC + fallback string
    if [ ! -z "$FALLBACK_CC_API_ENDPOINT" ]; then
        FALLBACK_CC_STRING="--server $FALLBACK_CC_API_ENDPOINT"
    fi

    CMD="/usr/app/node_modules/.bin/lodestar validator --network $LODESTAR_NETWORK --dataDir /validators/lodestar --server $CC_API_ENDPOINT $FALLBACK_CC_STRING --keystoresDir /validators/lodestar/validators --secretsDir /validators/lodestar/secrets --suggestedFeeRecipient $(cat /validators/$FEE_RECIPIENT_FILE) $VC_ADDITIONAL_FLAGS"

    if [ "$DOPPELGANGER_DETECTION" = "true" ]; then
        CMD="$CMD --doppelgangerProtectionEnabled"
    fi

    if [ ! -z "$MEV_BOOST_URL" ]; then
        CMD="$CMD --builder"
    fi

    if [ "$ENABLE_METRICS" = "true" ]; then
        CMD="$CMD --metrics --metrics.address 0.0.0.0 --metrics.port $VC_METRICS_PORT"
    fi

    exec ${CMD} --graffiti "$GRAFFITI"

fi


# Nimbus startup
if [ "$CC_CLIENT" = "nimbus" ]; then

    # Nimbus won't start unless the validator directories already exist
    mkdir -p /validators/nimbus/validators
    mkdir -p /validators/nimbus/secrets

    # Set up the fallback arg
    if [ ! -z "$FALLBACK_CC_API_ENDPOINT" ]; then
        FALLBACK_CC_ARG="--beacon-node=$FALLBACK_CC_API_ENDPOINT"
    fi

    CMD="/home/user/nimbus-eth2/build/nimbus_validator_client --non-interactive --beacon-node=$CC_API_ENDPOINT $FALLBACK_CC_ARG --data-dir=/ethclient/nimbus_vc --validators-dir=/validators/nimbus/validators --secrets-dir=/validators/nimbus/secrets --doppelganger-detection=$DOPPELGANGER_DETECTION --suggested-fee-recipient=$(cat /validators/$FEE_RECIPIENT_FILE) $VC_ADDITIONAL_FLAGS"

    if [ "$ENABLE_METRICS" = "true" ]; then
        CMD="$CMD --metrics --metrics-address=0.0.0.0 --metrics-port=$VC_METRICS_PORT"
    fi

    # Graffiti breaks if it's in the CMD string instead of here because of spaces
    exec ${CMD} --graffiti="$GRAFFITI"

fi


# Prysm startup
if [ "$CC_CLIENT" = "prysm" ]; then

    # Make the Prysm dir
    mkdir -p /validators/prysm-non-hd/

    # Get rid of the protocol prefix
    CC_RPC_ENDPOINT=$(echo $CC_RPC_ENDPOINT | sed -E 's/.*\:\/\/(.*)/\1/')
    if [ ! -z "$FALLBACK_CC_RPC_ENDPOINT" ]; then
        FALLBACK_CC_RPC_ENDPOINT=$(echo $FALLBACK_CC_RPC_ENDPOINT | sed -E 's/.*\:\/\/(.*)/\1/')
    fi

    # Set up the CC + fallback string
    CC_URL_STRING=$CC_RPC_ENDPOINT
    if [ ! -z "$FALLBACK_CC_RPC_ENDPOINT" ]; then
        CC_URL_STRING="$CC_RPC_ENDPOINT,$FALLBACK_CC_RPC_ENDPOINT"
    fi

    CMD="/app/cmd/validator/validator --accept-terms-of-use $PRYSM_NETWORK --wallet-dir /validators/prysm-non-hd --wallet-password-file /validators/prysm-non-hd/direct/accounts/secret --beacon-rpc-provider $CC_URL_STRING --suggested-fee-recipient $(cat /validators/$FEE_RECIPIENT_FILE) $VC_ADDITIONAL_FLAGS"

    if [ "$ENABLE_MEV_BOOST" = "true" ]; then
        CMD="$CMD --enable-builder"
    fi

    if [ "$DOPPELGANGER_DETECTION" = "true" ]; then
        CMD="$CMD --enable-doppelganger"
    fi

    if [ "$ENABLE_METRICS" = "true" ]; then
        CMD="$CMD --monitoring-host 0.0.0.0 --monitoring-port $VC_METRICS_PORT"
    else
        CMD="$CMD --disable-account-metrics"
    fi

    if [ "$ADDON_GWW_ENABLED" = "true" ]; then
        echo "ordered:\n  - $GRAFFITI" > $GWW_GRAFFITI_FILE # Default graffiti value for Prysm
        exec ${CMD} --graffiti-file=$GWW_GRAFFITI_FILE
    else
        exec ${CMD} --graffiti "$GRAFFITI"
    fi

fi


# Teku startup
if [ "$CC_CLIENT" = "teku" ]; then

    # Teku won't start unless the validator directories already exist
    mkdir -p /validators/teku/keys
    mkdir -p /validators/teku/passwords

    # Remove any lock files that were left over accidentally after an unclean shutdown
    rm -f /validators/teku/keys/*.lock

    # Set up the CC + fallback string
    CC_URL_STRING=$CC_API_ENDPOINT
    if [ ! -z "$FALLBACK_CC_API_ENDPOINT" ]; then
        CC_URL_STRING="$CC_API_ENDPOINT,$FALLBACK_CC_API_ENDPOINT"
    fi

    CMD="/opt/teku/bin/teku validator-client --network=$TEKU_NETWORK --data-path=/validators/teku --validator-keys=/validators/teku/keys:/validators/teku/passwords --beacon-node-api-endpoints=$CC_URL_STRING --validators-keystore-locking-enabled=false --log-destination=CONSOLE --validators-proposer-default-fee-recipient=$(cat /validators/$FEE_RECIPIENT_FILE) $VC_ADDITIONAL_FLAGS"

    if [ "$ENABLE_MEV_BOOST" = "true" ]; then
        CMD="$CMD --validators-builder-registration-default-enabled=true"
    fi

    if [ "$ENABLE_METRICS" = "true" ]; then
        CMD="$CMD --metrics-enabled=true --metrics-interface=0.0.0.0 --metrics-port=$VC_METRICS_PORT --metrics-host-allowlist=*"
    fi

    if [ "$ENABLE_BITFLY_NODE_METRICS" = "true" ]; then
        CMD="$CMD --metrics-publish-endpoint=$BITFLY_NODE_METRICS_ENDPOINT?apikey=$BITFLY_NODE_METRICS_SECRET&machine=$BITFLY_NODE_METRICS_MACHINE_NAME"
    fi

    if [ "$ADDON_GWW_ENABLED" = "true" ]; then
        echo "$GRAFFITI" > $GWW_GRAFFITI_FILE # Default graffiti value for Teku
        exec ${CMD} --validators-graffiti-file=$GWW_GRAFFITI_FILE
    else
        exec ${CMD} --validators-graffiti="$GRAFFITI"
    fi

fi
<|MERGE_RESOLUTION|>--- conflicted
+++ resolved
@@ -14,24 +14,11 @@
     LODESTAR_NETWORK="goerli"
     PRYSM_NETWORK="--prater"
     TEKU_NETWORK="prater"
-<<<<<<< HEAD
-elif [ "$NETWORK" = "kiln" ]; then
-    LH_NETWORK="kiln"
-    LODESTAR_NETWORK="kiln"
-    PRYSM_NETWORK="--kiln"
-    TEKU_NETWORK="kiln"
-elif [ "$NETWORK" = "ropsten" ]; then
-    LH_NETWORK="ropsten"
-    LODESTAR_NETWORK="ropsten"
-    NIMBUS_NETWORK="ropsten"
-    PRYSM_NETWORK="--ropsten"
-    TEKU_NETWORK="ropsten"
-=======
 elif [ "$NETWORK" = "devnet" ]; then
     LH_NETWORK="prater"
+    LODESTAR_NETWORK="goerli"
     PRYSM_NETWORK="--prater"
     TEKU_NETWORK="prater"
->>>>>>> 0fe3e00f
 else
     echo "Unknown network [$NETWORK]"
     exit 1
