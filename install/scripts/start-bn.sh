#!/bin/sh
# This script launches ETH2 beacon clients for Rocket Pool's docker stack; only edit if you know what you're doing ;)

# Only show client identifier if version string is under 9 characters
version_length=`echo -n $ROCKET_POOL_VERSION | wc -c`
if [ $version_length -lt 8 ]; then
    EC_INITIAL=`echo -n $EC_CLIENT | head -c 1 | tr [a-z] [A-Z]`
    CC_INITIAL=`echo -n $CC_CLIENT | head -c 1 | tr [a-z] [A-Z]`
    IDENTIFIER="-${EC_INITIAL}${CC_INITIAL}"
fi

# Get graffiti text
GRAFFITI="RP$IDENTIFIER $ROCKET_POOL_VERSION"
if [ ! -z "$CUSTOM_GRAFFITI" ]; then
    GRAFFITI="$GRAFFITI ($CUSTOM_GRAFFITI)"
fi

# Performance tuning for ARM systems
UNAME_VAL=$(uname -m)
if [ "$UNAME_VAL" = "arm64" ] || [ "$UNAME_VAL" = "aarch64" ]; then
    PERF_PREFIX="ionice -c 2 -n 0"
fi

# Set up the network-based flags
if [ "$NETWORK" = "mainnet" ]; then
    LH_NETWORK="mainnet"
    NIMBUS_NETWORK="mainnet"
    PRYSM_NETWORK="--mainnet"
    TEKU_NETWORK="mainnet"
    PRYSM_GENESIS_STATE=""
elif [ "$NETWORK" = "prater" ]; then
    LH_NETWORK="prater"
    NIMBUS_NETWORK="prater"
    PRYSM_NETWORK="--prater"
    TEKU_NETWORK="prater"
    PRYSM_GENESIS_STATE="--genesis-state=/validators/genesis.ssz"
elif [ "$NETWORK" = "kiln" ]; then
    LH_NETWORK="kiln"
    NIMBUS_NETWORK=""
    PRYSM_NETWORK=""
    TEKU_NETWORK="kiln"
else
    echo "Unknown network [$NETWORK]"
    exit 1
fi


# Lighthouse startup
if [ "$CC_CLIENT" = "lighthouse" ]; then

    ETH1_ENDPOINTS="$EC_HTTP_ENDPOINT"

    if [ ! -z "$FALLBACK_EC_HTTP_ENDPOINT" ]; then
        ETH1_ENDPOINTS="$EC_HTTP_ENDPOINT,$FALLBACK_EC_HTTP_ENDPOINT"
    fi

    CMD="$PERF_PREFIX /usr/local/bin/lighthouse beacon --network $LH_NETWORK --datadir /ethclient/lighthouse --port $BN_P2P_PORT --discovery-port $BN_P2P_PORT --eth1 --eth1-endpoints $ETH1_ENDPOINTS --execution-endpoints http://eth1:8551 --http --http-address 0.0.0.0 --http-port ${BN_API_PORT:-5052} --eth1-blocks-per-log-query 150 --disable-upnp --staking --http-allow-sync-stalled --merge --jwt-secrets=/secrets/jwtsecret --terminal-total-difficulty-override=20000000000000 --boot-nodes=enr:-Iq4QMCTfIMXnow27baRUb35Q8iiFHSIDBJh6hQM5Axohhf4b6Kr_cOCu0htQ5WvVqKvFgY28893DHAg8gnBAXsAVqmGAX53x8JggmlkgnY0gmlwhLKAlv6Jc2VjcDI1NmsxoQK6S-Cii_KmfFdUJL2TANL3ksaKUnNXvTCv1tLwXs0QgIN1ZHCCIyk $BN_ADDITIONAL_FLAGS"

    if [ ! -z "$BN_MAX_PEERS" ]; then
        CMD="$CMD --target-peers $BN_MAX_PEERS"
    fi

    if [ "$ENABLE_METRICS" = "true" ]; then
        CMD="$CMD --metrics --metrics-address 0.0.0.0 --metrics-port $BN_METRICS_PORT --validator-monitor-auto"
    fi

    if [ ! -z "$CHECKPOINT_SYNC_URL" ]; then
        CMD="$CMD --checkpoint-sync-url $CHECKPOINT_SYNC_URL"
    fi

    if [ ! -z "$NODE_FEE_RECIPIENT" ]; then
        CMD="$CMD --suggested-fee-recipient $NODE_FEE_RECIPIENT"
    fi
    
    if [ "$ENABLE_BITFLY_NODE_METRICS" = "true" ]; then
        CMD="$CMD --monitoring-endpoint $BITFLY_NODE_METRICS_ENDPOINT?apikey=$BITFLY_NODE_METRICS_SECRET&machine=$BITFLY_NODE_METRICS_MACHINE_NAME"
    fi

    exec ${CMD}

fi


# Nimbus startup
if [ "$CC_CLIENT" = "nimbus" ]; then

    ETH1_PROVIDER_ARG="--web3-url=$EC_HTTP_ENDPOINT"

    if [ ! -z "$FALLBACK_EC_HTTP_ENDPOINT" ]; then
        ETH1_PROVIDER_ARG="--web3-url=$EC_HTTP_ENDPOINT --web3-url=$FALLBACK_EC_HTTP_ENDPOINT"
    fi

    # Nimbus won't start unless the validator directories already exist
    mkdir -p /validators/nimbus/validators
    mkdir -p /validators/nimbus/secrets

    # Handle checkpoint syncing
    if [ ! -z "$CHECKPOINT_SYNC_URL" ]; then
        # Ignore it if a DB already exists
        if [ -f "/ethclient/nimbus/db/nbc.sqlite3" ]; then 
            echo "Nimbus database already exists, ignoring checkpoint sync."
        else 
            echo "Starting checkpoint sync for Nimbus..."
            $PERF_PREFIX /home/user/nimbus-eth2/build/nimbus_beacon_node trustedNodeSync --network=$NIMBUS_NETWORK --data-dir=/ethclient/nimbus --trusted-node-url=$CHECKPOINT_SYNC_URL --backfill=false
            echo "Checkpoint sync complete!"
        fi
    fi

    CMD="$PERF_PREFIX /home/user/nimbus-eth2/build/nimbus_beacon_node --non-interactive --enr-auto-update --network=$NIMBUS_NETWORK --data-dir=/ethclient/nimbus --tcp-port=$BN_P2P_PORT --udp-port=$BN_P2P_PORT $ETH1_PROVIDER_ARG --rest --rest-address=0.0.0.0 --rest-port=${BN_API_PORT:-5052} --insecure-netkey-password=true --validators-dir=/validators/nimbus/validators --secrets-dir=/validators/nimbus/secrets --doppelganger-detection=$DOPPELGANGER_DETECTION $BN_ADDITIONAL_FLAGS"

    if [ ! -z "$BN_MAX_PEERS" ]; then
        CMD="$CMD --max-peers=$BN_MAX_PEERS"
    fi

    if [ "$ENABLE_METRICS" = "true" ]; then
        CMD="$CMD --metrics --metrics-address=0.0.0.0 --metrics-port=$BN_METRICS_PORT"
    fi

    if [ ! -z "$EXTERNAL_IP" ]; then
        CMD="$CMD --nat=extip:$EXTERNAL_IP"
    fi

    # Graffiti breaks if it's in the CMD string instead of here because of spaces
    exec ${CMD} --graffiti="$GRAFFITI"

fi


# Prysm startup
if [ "$CC_CLIENT" = "prysm" ]; then

    # Get Prater SSZ if necessary
    if [ "$NETWORK" = "prater" ]; then
        if [ ! -f "/validators/genesis.ssz" ]; then
            wget "https://github.com/eth-clients/eth2-networks/raw/master/shared/prater/genesis.ssz" -O "/validators/genesis.ssz"
        fi
    fi

    FALLBACK_PROVIDER=""

    if [ ! -z "$FALLBACK_EC_HTTP_ENDPOINT" ]; then
        FALLBACK_PROVIDER="--fallback-web3provider=$FALLBACK_EC_HTTP_ENDPOINT"
    fi

    CMD="$PERF_PREFIX /app/cmd/beacon-chain/beacon-chain --accept-terms-of-use $PRYSM_NETWORK $PRYSM_GENESIS_STATE --datadir /ethclient/prysm --p2p-tcp-port $BN_P2P_PORT --p2p-udp-port $BN_P2P_PORT --http-web3provider $EC_HTTP_ENDPOINT $FALLBACK_PROVIDER --rpc-host 0.0.0.0 --rpc-port ${BN_RPC_PORT:-5053} --grpc-gateway-host 0.0.0.0 --grpc-gateway-port ${BN_API_PORT:-5052} --eth1-header-req-limit 150 $BN_ADDITIONAL_FLAGS"

    if [ ! -z "$BN_MAX_PEERS" ]; then
        CMD="$CMD --p2p-max-peers $BN_MAX_PEERS"
    fi

    if [ "$ENABLE_METRICS" = "true" ]; then
        CMD="$CMD --monitoring-host 0.0.0.0 --monitoring-port $BN_METRICS_PORT"
    else
        CMD="$CMD --disable-monitoring"
    fi

<<<<<<< HEAD
    if [ ! -z "$NODE_FEE_RECIPIENT" ]; then
        CMD="$CMD --suggested-fee-recipient $NODE_FEE_RECIPIENT"
    fi
    
    #if [ ! -z "$CHECKPOINT_SYNC_URL" ]; then
=======
    # if [ ! -z "$CHECKPOINT_SYNC_URL" ]; then
>>>>>>> 16478f81
    #    CMD="$CMD --checkpoint-sync-url=$CHECKPOINT_SYNC_URL --genesis-beacon-api-url=$CHECKPOINT_SYNC_URL"
    # fi

    exec ${CMD}

fi


# Teku startup
if [ "$CC_CLIENT" = "teku" ]; then

    ETH1_ENDPOINTS="$EC_HTTP_ENDPOINT"

    if [ ! -z "$FALLBACK_EC_HTTP_ENDPOINT" ]; then
        ETH1_ENDPOINTS="$EC_HTTP_ENDPOINT,$FALLBACK_EC_HTTP_ENDPOINT"
    fi

    # Restrict the JVM's heap size to reduce RAM load on ARM systems
    if [ "$UNAME_VAL" = "arm64" ] || [ "$UNAME_VAL" = "aarch64" ]; then
        export JAVA_OPTS=-Xmx2g
    fi

    CMD="$PERF_PREFIX /opt/teku/bin/teku --network=$TEKU_NETWORK --data-path=/ethclient/teku --p2p-port=$BN_P2P_PORT --eth1-endpoints=$ETH1_ENDPOINTS --rest-api-enabled --rest-api-interface=0.0.0.0 --rest-api-port=${BN_API_PORT:-5052} --rest-api-host-allowlist=* --eth1-deposit-contract-max-request-size=150 --log-destination=CONSOLE $BN_ADDITIONAL_FLAGS"

    if [ ! -z "$BN_MAX_PEERS" ]; then
        CMD="$CMD --p2p-peer-lower-bound=$BN_MAX_PEERS --p2p-peer-upper-bound=$BN_MAX_PEERS"
    fi

    if [ "$ENABLE_METRICS" = "true" ]; then
        CMD="$CMD --metrics-enabled=true --metrics-interface=0.0.0.0 --metrics-port=$BN_METRICS_PORT --metrics-host-allowlist=*" 
    fi

    if [ ! -z "$CHECKPOINT_SYNC_URL" ]; then
        CMD="$CMD --initial-state=$CHECKPOINT_SYNC_URL/eth/v2/debug/beacon/states/finalized"
    fi

    if [ "$ENABLE_BITFLY_NODE_METRICS" = "true" ]; then
        CMD="$CMD --metrics-publish-endpoint=$BITFLY_NODE_METRICS_ENDPOINT?apikey=$BITFLY_NODE_METRICS_SECRET&machine=$BITFLY_NODE_METRICS_MACHINE_NAME"
    fi

    exec ${CMD}

fi<|MERGE_RESOLUTION|>--- conflicted
+++ resolved
@@ -154,15 +154,11 @@
         CMD="$CMD --disable-monitoring"
     fi
 
-<<<<<<< HEAD
     if [ ! -z "$NODE_FEE_RECIPIENT" ]; then
         CMD="$CMD --suggested-fee-recipient $NODE_FEE_RECIPIENT"
     fi
     
-    #if [ ! -z "$CHECKPOINT_SYNC_URL" ]; then
-=======
     # if [ ! -z "$CHECKPOINT_SYNC_URL" ]; then
->>>>>>> 16478f81
     #    CMD="$CMD --checkpoint-sync-url=$CHECKPOINT_SYNC_URL --genesis-beacon-api-url=$CHECKPOINT_SYNC_URL"
     # fi
 
