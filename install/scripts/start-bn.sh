#!/bin/sh
# This script launches ETH2 beacon clients for Rocket Pool's docker stack; only edit if you know what you're doing ;)

# Only show client identifier if version string is under 9 characters
version_length=`echo -n $ROCKET_POOL_VERSION | wc -c`
if [ $version_length -lt 8 ]; then
    EC_INITIAL=`echo -n $EC_CLIENT | head -c 1 | tr [a-z] [A-Z]`
    CC_INITIAL=`echo -n $CC_CLIENT | head -c 1 | tr [a-z] [A-Z]`
    IDENTIFIER="-${EC_INITIAL}${CC_INITIAL}"
fi

# Get graffiti text
GRAFFITI="RP$IDENTIFIER $ROCKET_POOL_VERSION"
if [ ! -z "$CUSTOM_GRAFFITI" ]; then
    GRAFFITI="$GRAFFITI ($CUSTOM_GRAFFITI)"
fi

# Performance tuning for ARM systems
UNAME_VAL=$(uname -m)
if [ "$UNAME_VAL" = "arm64" ] || [ "$UNAME_VAL" = "aarch64" ]; then
    PERF_PREFIX="ionice -c 2 -n 0"
fi

# Set up the network-based flags
if [ "$NETWORK" = "mainnet" ]; then
    LH_NETWORK="mainnet"
    NIMBUS_NETWORK="mainnet"
    PRYSM_NETWORK="--mainnet"
    TEKU_NETWORK="mainnet"
    PRYSM_GENESIS_STATE=""
elif [ "$NETWORK" = "prater" ]; then
    LH_NETWORK="prater"
    NIMBUS_NETWORK="prater"
    PRYSM_NETWORK="--prater"
    TEKU_NETWORK="prater"
    PRYSM_GENESIS_STATE="--genesis-state=/validators/genesis-prater.ssz"
elif [ "$NETWORK" = "kiln" ]; then
    LH_NETWORK="kiln"
    NIMBUS_NETWORK=""
    PRYSM_NETWORK=""
    TEKU_NETWORK="kiln"
elif [ "$NETWORK" = "ropsten" ]; then
    LH_NETWORK="ropsten"
    NIMBUS_NETWORK="ropsten"
    PRYSM_NETWORK="--ropsten"
    TEKU_NETWORK="ropsten"
    PRYSM_GENESIS_STATE="--genesis-state=/validators/genesis-ropsten.ssz"
else
    echo "Unknown network [$NETWORK]"
    exit 1
fi

# Check for the JWT auth file
if [ ! -f "/secrets/jwtsecret" ]; then
    echo "JWT secret file not found, please try again when the Execution Client has created one."
    exit 1
fi

# Lighthouse startup
if [ "$CC_CLIENT" = "lighthouse" ]; then

    CMD="$PERF_PREFIX /usr/local/bin/lighthouse beacon --network $LH_NETWORK --datadir /ethclient/lighthouse --port $BN_P2P_PORT --discovery-port $BN_P2P_PORT --eth1 --eth1-endpoints $EC_HTTP_ENDPOINT --execution-endpoints $EC_ENGINE_ENDPOINT --http --http-address 0.0.0.0 --http-port ${BN_API_PORT:-5052} --eth1-blocks-per-log-query 150 --disable-upnp --staking --http-allow-sync-stalled --merge --jwt-secrets=/secrets/jwtsecret $BN_ADDITIONAL_FLAGS"

    if [ "$NETWORK" = "kiln" ]; then
        CMD="$CMD --terminal-total-difficulty-override=20000000000000 --boot-nodes=enr:-Iq4QMCTfIMXnow27baRUb35Q8iiFHSIDBJh6hQM5Axohhf4b6Kr_cOCu0htQ5WvVqKvFgY28893DHAg8gnBAXsAVqmGAX53x8JggmlkgnY0gmlwhLKAlv6Jc2VjcDI1NmsxoQK6S-Cii_KmfFdUJL2TANL3ksaKUnNXvTCv1tLwXs0QgIN1ZHCCIyk"
    elif [ "$NETWORK" = "ropsten" ]; then
        CMD="$CMD --terminal-total-difficulty-override=50000000000000000"
    elif [ "$NETWORK" = "prater" ]; then
        CMD="$CMD --terminal-total-difficulty-override=100000000000000000000"
    fi

    if [ ! -z "$BN_MAX_PEERS" ]; then
        CMD="$CMD --target-peers $BN_MAX_PEERS"
    fi

    if [ "$ENABLE_METRICS" = "true" ]; then
        CMD="$CMD --metrics --metrics-address 0.0.0.0 --metrics-port $BN_METRICS_PORT --validator-monitor-auto"
    fi

    if [ ! -z "$CHECKPOINT_SYNC_URL" ]; then
        CMD="$CMD --checkpoint-sync-url $CHECKPOINT_SYNC_URL"
    fi
    
    if [ "$ENABLE_BITFLY_NODE_METRICS" = "true" ]; then
        CMD="$CMD --monitoring-endpoint $BITFLY_NODE_METRICS_ENDPOINT?apikey=$BITFLY_NODE_METRICS_SECRET&machine=$BITFLY_NODE_METRICS_MACHINE_NAME"
    fi

    exec ${CMD}

fi


# Nimbus startup
if [ "$CC_CLIENT" = "nimbus" ]; then

    # Nimbus won't start unless the validator directories already exist
    mkdir -p /validators/nimbus/validators
    mkdir -p /validators/nimbus/secrets

    # Copy the default fee recipient file from the template
    if [ ! -f "/validators/nimbus/$FEE_RECIPIENT_FILE" ]; then
        cp "/fr-default/nimbus" "/validators/nimbus/$FEE_RECIPIENT_FILE"
    fi

    # Handle checkpoint syncing
    if [ ! -z "$CHECKPOINT_SYNC_URL" ]; then
        # Ignore it if a DB already exists
        if [ -f "/ethclient/nimbus/db/nbc.sqlite3" ]; then 
            echo "Nimbus database already exists, ignoring checkpoint sync."
        else 
            echo "Starting checkpoint sync for Nimbus..."
            $PERF_PREFIX /home/user/nimbus-eth2/build/nimbus_beacon_node trustedNodeSync --network=$NIMBUS_NETWORK --data-dir=/ethclient/nimbus --trusted-node-url=$CHECKPOINT_SYNC_URL --backfill=false
            echo "Checkpoint sync complete!"
        fi
    fi

    CMD="$PERF_PREFIX /home/user/nimbus-eth2/build/nimbus_beacon_node --non-interactive --enr-auto-update --network=$NIMBUS_NETWORK --data-dir=/ethclient/nimbus --tcp-port=$BN_P2P_PORT --udp-port=$BN_P2P_PORT --web3-url=$EC_ENGINE_ENDPOINT --rest --rest-address=0.0.0.0 --rest-port=${BN_API_PORT:-5052} --insecure-netkey-password=true --validators-dir=/validators/nimbus/validators --secrets-dir=/validators/nimbus/secrets --doppelganger-detection=$DOPPELGANGER_DETECTION --jwt-secret=/secrets/jwtsecret --suggested-fee-recipient=$(cat /validators/nimbus/$FEE_RECIPIENT_FILE) $BN_ADDITIONAL_FLAGS"

    if [ ! -z "$BN_MAX_PEERS" ]; then
        CMD="$CMD --max-peers=$BN_MAX_PEERS"
    fi

    if [ "$ENABLE_METRICS" = "true" ]; then
        CMD="$CMD --metrics --metrics-address=0.0.0.0 --metrics-port=$BN_METRICS_PORT"
    fi

    if [ ! -z "$EXTERNAL_IP" ]; then
        CMD="$CMD --nat=extip:$EXTERNAL_IP"
    fi

    # Graffiti breaks if it's in the CMD string instead of here because of spaces
    exec ${CMD} --graffiti="$GRAFFITI"

fi


# Prysm startup
if [ "$CC_CLIENT" = "prysm" ]; then

    # Get Prater SSZ if necessary
    if [ "$NETWORK" = "prater" ]; then
        if [ ! -f "/validators/genesis-prater.ssz" ]; then
            wget "https://github.com/eth-clients/eth2-networks/raw/master/shared/prater/genesis.ssz" -O "/validators/genesis-prater.ssz"
        fi
    elif [ "$NETWORK" = "ropsten" ]; then
        if [ ! -f "/validators/genesis-ropsten.ssz" ]; then
            wget "https://github.com/eth-clients/merge-testnets/raw/main/ropsten-beacon-chain/genesis.ssz" -O "/validators/genesis-ropsten.ssz"
        fi
    fi

    CMD="$PERF_PREFIX /app/cmd/beacon-chain/beacon-chain --accept-terms-of-use $PRYSM_NETWORK $PRYSM_GENESIS_STATE --datadir /ethclient/prysm --p2p-tcp-port $BN_P2P_PORT --p2p-udp-port $BN_P2P_PORT --http-web3provider $EC_ENGINE_ENDPOINT --rpc-host 0.0.0.0 --rpc-port ${BN_RPC_PORT:-5053} --grpc-gateway-host 0.0.0.0 --grpc-gateway-port ${BN_API_PORT:-5052} --eth1-header-req-limit 150 --jwt-secret=/secrets/jwtsecret $BN_ADDITIONAL_FLAGS"

    if [ ! -z "$BN_MAX_PEERS" ]; then
        CMD="$CMD --p2p-max-peers $BN_MAX_PEERS"
    fi

    if [ "$ENABLE_METRICS" = "true" ]; then
        CMD="$CMD --monitoring-host 0.0.0.0 --monitoring-port $BN_METRICS_PORT"
    else
        CMD="$CMD --disable-monitoring"
    fi
<<<<<<< HEAD
    
    # if [ ! -z "$CHECKPOINT_SYNC_URL" ]; then
    #    CMD="$CMD --checkpoint-sync-url=$CHECKPOINT_SYNC_URL --genesis-beacon-api-url=$CHECKPOINT_SYNC_URL"
    # fi
=======

    if [ ! -z "$CHECKPOINT_SYNC_URL" ]; then
        CMD="$CMD --checkpoint-sync-url=$CHECKPOINT_SYNC_URL --genesis-beacon-api-url=$CHECKPOINT_SYNC_URL"
    fi
>>>>>>> 19f9ee2f

    exec ${CMD}

fi


# Teku startup
if [ "$CC_CLIENT" = "teku" ]; then

    CMD="$PERF_PREFIX /opt/teku/bin/teku --network=$TEKU_NETWORK --data-path=/ethclient/teku --p2p-port=$BN_P2P_PORT --ee-endpoint=$EC_ENGINE_ENDPOINT --rest-api-enabled --rest-api-interface=0.0.0.0 --rest-api-port=${BN_API_PORT:-5052} --rest-api-host-allowlist=* --eth1-deposit-contract-max-request-size=150 --log-destination=CONSOLE --ee-jwt-secret-file=/secrets/jwtsecret $BN_ADDITIONAL_FLAGS"

    if [ "$NETWORK" = "ropsten" ]; then
        CMD="$CMD --Xnetwork-total-terminal-difficulty-override=50000000000000000"
    elif [ "$NETWORK" = "ropsten" ]; then
        CMD="$CMD --Xnetwork-total-terminal-difficulty-override=100000000000000000000"
    fi

    if [ ! -z "$BN_MAX_PEERS" ]; then
        CMD="$CMD --p2p-peer-lower-bound=$BN_MAX_PEERS --p2p-peer-upper-bound=$BN_MAX_PEERS"
    fi

    if [ "$ENABLE_METRICS" = "true" ]; then
        CMD="$CMD --metrics-enabled=true --metrics-interface=0.0.0.0 --metrics-port=$BN_METRICS_PORT --metrics-host-allowlist=*" 
    fi

    if [ ! -z "$CHECKPOINT_SYNC_URL" ]; then
        CMD="$CMD --initial-state=$CHECKPOINT_SYNC_URL/eth/v2/debug/beacon/states/finalized"
    fi

    if [ "$ENABLE_BITFLY_NODE_METRICS" = "true" ]; then
        CMD="$CMD --metrics-publish-endpoint=$BITFLY_NODE_METRICS_ENDPOINT?apikey=$BITFLY_NODE_METRICS_SECRET&machine=$BITFLY_NODE_METRICS_MACHINE_NAME"
    fi

    if [ "$TEKU_JVM_HEAP_SIZE" -gt "0" ]; then
        CMD="env JAVA_OPTS=\"-Xmx${TEKU_JVM_HEAP_SIZE}m\" $CMD"
    fi

    exec ${CMD}

fi<|MERGE_RESOLUTION|>--- conflicted
+++ resolved
@@ -159,17 +159,10 @@
     else
         CMD="$CMD --disable-monitoring"
     fi
-<<<<<<< HEAD
-    
-    # if [ ! -z "$CHECKPOINT_SYNC_URL" ]; then
-    #    CMD="$CMD --checkpoint-sync-url=$CHECKPOINT_SYNC_URL --genesis-beacon-api-url=$CHECKPOINT_SYNC_URL"
-    # fi
-=======
 
     if [ ! -z "$CHECKPOINT_SYNC_URL" ]; then
         CMD="$CMD --checkpoint-sync-url=$CHECKPOINT_SYNC_URL --genesis-beacon-api-url=$CHECKPOINT_SYNC_URL"
     fi
->>>>>>> 19f9ee2f
 
     exec ${CMD}
 
