#!/bin/sh
# This script launches ETH2 beacon clients for Rocket Pool's docker stack; only edit if you know what you're doing ;)

# Only show client identifier if version string is under 9 characters
version_length=`echo -n $ROCKET_POOL_VERSION | wc -c`
if [ $version_length -lt 8 ]; then
    EC_INITIAL=`echo -n $EC_CLIENT | head -c 1 | tr [a-z] [A-Z]`
    CC_INITIAL=`echo -n $CC_CLIENT | head -c 1 | tr [a-z] [A-Z]`
    IDENTIFIER="-${EC_INITIAL}${CC_INITIAL}"
fi

# Get graffiti text
GRAFFITI="RP$IDENTIFIER $ROCKET_POOL_VERSION"
if [ ! -z "$CUSTOM_GRAFFITI" ]; then
    GRAFFITI="$GRAFFITI ($CUSTOM_GRAFFITI)"
fi

# Performance tuning for ARM systems
UNAME_VAL=$(uname -m)
if [ "$UNAME_VAL" = "arm64" ] || [ "$UNAME_VAL" = "aarch64" ]; then
    PERF_PREFIX="ionice -c 2 -n 0"
fi

# Set up the network-based flags
if [ "$NETWORK" = "mainnet" ]; then
    LH_NETWORK="mainnet"
    NIMBUS_NETWORK="mainnet"
    PRYSM_NETWORK="--mainnet"
    TEKU_NETWORK="mainnet"
    PRYSM_GENESIS_STATE=""
elif [ "$NETWORK" = "prater" ]; then
    LH_NETWORK="prater"
    NIMBUS_NETWORK="prater"
    PRYSM_NETWORK="--prater"
    TEKU_NETWORK="prater"
    PRYSM_GENESIS_STATE="--genesis-state=/validators/genesis.ssz"
elif [ "$NETWORK" = "kiln" ]; then
    LH_NETWORK="kiln"
    NIMBUS_NETWORK=""
    PRYSM_NETWORK=""
    TEKU_NETWORK="kiln"
else
    echo "Unknown network [$NETWORK]"
    exit 1
fi


# Lighthouse startup
if [ "$CC_CLIENT" = "lighthouse" ]; then

    ETH1_ENDPOINTS="$EC_HTTP_ENDPOINT"

    if [ ! -z "$FALLBACK_EC_HTTP_ENDPOINT" ]; then
        ETH1_ENDPOINTS="$EC_HTTP_ENDPOINT,$FALLBACK_EC_HTTP_ENDPOINT"
    fi

    CMD="$PERF_PREFIX /usr/local/bin/lighthouse beacon --network $LH_NETWORK --datadir /ethclient/lighthouse --port $BN_P2P_PORT --discovery-port $BN_P2P_PORT --eth1 --eth1-endpoints $ETH1_ENDPOINTS --execution-endpoints http://eth1:8551 --http --http-address 0.0.0.0 --http-port ${BN_API_PORT:-5052} --eth1-blocks-per-log-query 150 --disable-upnp --staking --http-allow-sync-stalled --merge --jwt-secrets=/secrets/jwtsecret --terminal-total-difficulty-override=20000000000000 --boot-nodes=enr:-Iq4QMCTfIMXnow27baRUb35Q8iiFHSIDBJh6hQM5Axohhf4b6Kr_cOCu0htQ5WvVqKvFgY28893DHAg8gnBAXsAVqmGAX53x8JggmlkgnY0gmlwhLKAlv6Jc2VjcDI1NmsxoQK6S-Cii_KmfFdUJL2TANL3ksaKUnNXvTCv1tLwXs0QgIN1ZHCCIyk $BN_ADDITIONAL_FLAGS"

    if [ ! -z "$BN_MAX_PEERS" ]; then
        CMD="$CMD --target-peers $BN_MAX_PEERS"
    fi

    if [ "$ENABLE_METRICS" = "true" ]; then
        CMD="$CMD --metrics --metrics-address 0.0.0.0 --metrics-port $BN_METRICS_PORT --validator-monitor-auto"
    fi

    if [ ! -z "$CHECKPOINT_SYNC_URL" ]; then
        CMD="$CMD --checkpoint-sync-url $CHECKPOINT_SYNC_URL"
    fi

<<<<<<< HEAD
    if [ ! -z "$NODE_FEE_RECIPIENT" ]; then
        CMD="$CMD --suggested-fee-recipient $NODE_FEE_RECIPIENT"
=======
    if [ "$ENABLE_BITFLY_NODE_METRICS" = "true" ]; then
        CMD="$CMD --monitoring-endpoint $BITFLY_NODE_METRICS_ENDPOINT?apikey=$BITFLY_NODE_METRICS_SECRET&machine=$BITFLY_NODE_METRICS_MACHINE_NAME"
>>>>>>> 0dee3211
    fi

    exec ${CMD}

fi


# Nimbus startup
if [ "$CC_CLIENT" = "nimbus" ]; then

    ETH1_PROVIDER_ARG="--web3-url=$EC_HTTP_ENDPOINT"

    if [ ! -z "$FALLBACK_EC_HTTP_ENDPOINT" ]; then
        ETH1_PROVIDER_ARG="--web3-url=$EC_HTTP_ENDPOINT --web3-url=$FALLBACK_EC_HTTP_ENDPOINT"
    fi

    # Nimbus won't start unless the validator directories already exist
    mkdir -p /validators/nimbus/validators
    mkdir -p /validators/nimbus/secrets

    # Handle checkpoint syncing
    if [ ! -z "$CHECKPOINT_SYNC_URL" ]; then
        # Ignore it if a DB already exists
        if [ -f "/ethclient/nimbus/db/nbc.sqlite3" ]; then 
            echo "Nimbus database already exists, ignoring checkpoint sync."
        else 
            echo "Starting checkpoint sync for Nimbus..."
            $PERF_PREFIX /home/user/nimbus-eth2/build/nimbus_beacon_node trustedNodeSync --network=$NIMBUS_NETWORK --data-dir=/ethclient/nimbus --trusted-node-url=$CHECKPOINT_SYNC_URL --backfill=false
            echo "Checkpoint sync complete!"
        fi
    fi

    CMD="$PERF_PREFIX /home/user/nimbus-eth2/build/nimbus_beacon_node --non-interactive --enr-auto-update --network=$NIMBUS_NETWORK --data-dir=/ethclient/nimbus --tcp-port=$BN_P2P_PORT --udp-port=$BN_P2P_PORT $ETH1_PROVIDER_ARG --rest --rest-address=0.0.0.0 --rest-port=${BN_API_PORT:-5052} --insecure-netkey-password=true --validators-dir=/validators/nimbus/validators --secrets-dir=/validators/nimbus/secrets --doppelganger-detection=$DOPPELGANGER_DETECTION $BN_ADDITIONAL_FLAGS"

    if [ ! -z "$BN_MAX_PEERS" ]; then
        CMD="$CMD --max-peers=$BN_MAX_PEERS"
    fi

    if [ "$ENABLE_METRICS" = "true" ]; then
        CMD="$CMD --metrics --metrics-address=0.0.0.0 --metrics-port=$BN_METRICS_PORT"
    fi

    if [ ! -z "$EXTERNAL_IP" ]; then
        CMD="$CMD --nat=extip:$EXTERNAL_IP"
    fi

    # Graffiti breaks if it's in the CMD string instead of here because of spaces
    exec ${CMD} --graffiti="$GRAFFITI"

fi


# Prysm startup
if [ "$CC_CLIENT" = "prysm" ]; then

    # Get Prater SSZ if necessary
    if [ "$NETWORK" = "prater" ]; then
        if [ ! -f "/validators/genesis.ssz" ]; then
            wget "https://github.com/eth-clients/eth2-networks/raw/master/shared/prater/genesis.ssz" -O "/validators/genesis.ssz"
        fi
    fi

    FALLBACK_PROVIDER=""

    if [ ! -z "$FALLBACK_EC_HTTP_ENDPOINT" ]; then
        FALLBACK_PROVIDER="--fallback-web3provider=$FALLBACK_EC_HTTP_ENDPOINT"
    fi

    CMD="$PERF_PREFIX /app/cmd/beacon-chain/beacon-chain --accept-terms-of-use $PRYSM_NETWORK $PRYSM_GENESIS_STATE --datadir /ethclient/prysm --p2p-tcp-port $BN_P2P_PORT --p2p-udp-port $BN_P2P_PORT --http-web3provider $EC_HTTP_ENDPOINT $FALLBACK_PROVIDER --rpc-host 0.0.0.0 --rpc-port ${BN_RPC_PORT:-5053} --grpc-gateway-host 0.0.0.0 --grpc-gateway-port ${BN_API_PORT:-5052} --eth1-header-req-limit 150 $BN_ADDITIONAL_FLAGS"

    if [ ! -z "$BN_MAX_PEERS" ]; then
        CMD="$CMD --p2p-max-peers $BN_MAX_PEERS"
    fi

    if [ "$ENABLE_METRICS" = "true" ]; then
        CMD="$CMD --monitoring-host 0.0.0.0 --monitoring-port $BN_METRICS_PORT"
    else
        CMD="$CMD --disable-monitoring"
    fi

    if [ ! -z "$NODE_FEE_RECIPIENT" ]; then
        CMD="$CMD --suggested-fee-recipient $NODE_FEE_RECIPIENT"
    fi
    
    #if [ ! -z "$CHECKPOINT_SYNC_URL" ]; then
    #    CMD="$CMD --checkpoint-sync-url=$CHECKPOINT_SYNC_URL --genesis-beacon-api-url=$CHECKPOINT_SYNC_URL"
    #fi

    exec ${CMD}

fi


# Teku startup
if [ "$CC_CLIENT" = "teku" ]; then

    ETH1_ENDPOINTS="$EC_HTTP_ENDPOINT"

    if [ ! -z "$FALLBACK_EC_HTTP_ENDPOINT" ]; then
        ETH1_ENDPOINTS="$EC_HTTP_ENDPOINT,$FALLBACK_EC_HTTP_ENDPOINT"
    fi

    # Restrict the JVM's heap size to reduce RAM load on ARM systems
    if [ "$UNAME_VAL" = "arm64" ] || [ "$UNAME_VAL" = "aarch64" ]; then
        export JAVA_OPTS=-Xmx2g
    fi

    CMD="$PERF_PREFIX /opt/teku/bin/teku --network=$TEKU_NETWORK --data-path=/ethclient/teku --p2p-port=$BN_P2P_PORT --eth1-endpoints=$ETH1_ENDPOINTS --rest-api-enabled --rest-api-interface=0.0.0.0 --rest-api-port=${BN_API_PORT:-5052} --rest-api-host-allowlist=* --eth1-deposit-contract-max-request-size=150 --log-destination=CONSOLE $BN_ADDITIONAL_FLAGS"

    if [ ! -z "$BN_MAX_PEERS" ]; then
        CMD="$CMD --p2p-peer-lower-bound=$BN_MAX_PEERS --p2p-peer-upper-bound=$BN_MAX_PEERS"
    fi

    if [ "$ENABLE_METRICS" = "true" ]; then
        CMD="$CMD --metrics-enabled=true --metrics-interface=0.0.0.0 --metrics-port=$BN_METRICS_PORT --metrics-host-allowlist=*" 
    fi

    if [ ! -z "$CHECKPOINT_SYNC_URL" ]; then
        CMD="$CMD --initial-state=$CHECKPOINT_SYNC_URL/eth/v2/debug/beacon/states/finalized"
    fi

    if [ "$ENABLE_BITFLY_NODE_METRICS" = "true" ]; then
        CMD="$CMD --metrics-publish-endpoint=$BITFLY_NODE_METRICS_ENDPOINT?apikey=$BITFLY_NODE_METRICS_SECRET&machine=$BITFLY_NODE_METRICS_MACHINE_NAME"
    fi

    exec ${CMD}

fi<|MERGE_RESOLUTION|>--- conflicted
+++ resolved
@@ -68,13 +68,12 @@
         CMD="$CMD --checkpoint-sync-url $CHECKPOINT_SYNC_URL"
     fi
 
-<<<<<<< HEAD
     if [ ! -z "$NODE_FEE_RECIPIENT" ]; then
         CMD="$CMD --suggested-fee-recipient $NODE_FEE_RECIPIENT"
-=======
+    fi
+    
     if [ "$ENABLE_BITFLY_NODE_METRICS" = "true" ]; then
         CMD="$CMD --monitoring-endpoint $BITFLY_NODE_METRICS_ENDPOINT?apikey=$BITFLY_NODE_METRICS_SECRET&machine=$BITFLY_NODE_METRICS_MACHINE_NAME"
->>>>>>> 0dee3211
     fi
 
     exec ${CMD}
