--- conflicted
+++ resolved
@@ -22,28 +22,13 @@
     PRYSM_NETWORK="--prater"
     TEKU_NETWORK="prater"
     PRYSM_GENESIS_STATE="--genesis-state=/validators/genesis-prater.ssz"
-<<<<<<< HEAD
-elif [ "$NETWORK" = "kiln" ]; then
-    LH_NETWORK="kiln"
-    LODESTAR_NETWORK="kiln"
-    NIMBUS_NETWORK=""
-    PRYSM_NETWORK=""
-    TEKU_NETWORK="kiln"
-elif [ "$NETWORK" = "ropsten" ]; then
-    LH_NETWORK="ropsten"
-    LODESTAR_NETWORK="ropsten"
-    NIMBUS_NETWORK="ropsten"
-    PRYSM_NETWORK="--ropsten"
-    TEKU_NETWORK="ropsten"
-    PRYSM_GENESIS_STATE="--genesis-state=/validators/genesis-ropsten.ssz"
-=======
 elif [ "$NETWORK" = "devnet" ]; then
     LH_NETWORK="prater"
+    LODESTAR_NETWORK="goerli"
     NIMBUS_NETWORK="prater"
     PRYSM_NETWORK="--prater"
     TEKU_NETWORK="prater"
     PRYSM_GENESIS_STATE="--genesis-state=/validators/genesis-prater.ssz"
->>>>>>> 0fe3e00f
 else
     echo "Unknown network [$NETWORK]"
     exit 1
