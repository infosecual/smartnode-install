--- conflicted
+++ resolved
@@ -23,23 +23,16 @@
 # Set up the network-based flags
 if [ "$NETWORK" = "mainnet" ]; then
     GETH_NETWORK=""
-<<<<<<< HEAD
-elif [ "$NETWORK" = "prater" ]; then
-    GETH_NETWORK="--goerli"
-elif [ "$NETWORK" = "kiln" ]; then
-    GETH_NETWORK="--kiln"
-=======
     NETHERMIND_NETWORK="mainnet"
     BESU_NETWORK="mainnet"
-    INFURA_NETWORK="mainnet"
-    POCKET_NETWORK="eth-mainnet"
 elif [ "$NETWORK" = "prater" ]; then
     GETH_NETWORK="--goerli"
     NETHERMIND_NETWORK="goerli"
     BESU_NETWORK="goerli"
-    INFURA_NETWORK="goerli"
-    POCKET_NETWORK="eth-goerli"
->>>>>>> 887978fe
+elif [ "$NETWORK" = "kiln" ]; then
+    GETH_NETWORK="--kiln"
+    NETHERMIND_NETWORK=""
+    BESU_NETWORK=""
 else
     echo "Unknown network [$NETWORK]"
     exit 1
@@ -91,9 +84,6 @@
 
     fi
 
-<<<<<<< HEAD
-fi
-=======
 fi
 
 
@@ -180,4 +170,3 @@
     exec /go/bin/rocketpool-pow-proxy --httpPort ${EC_HTTP_PORT:-8545} --network $POCKET_NETWORK --projectId $POCKET_GATEWAY_ID --providerType pocket $EC_ADDITIONAL_FLAGS
 
 fi
->>>>>>> 887978fe
