--- conflicted
+++ resolved
@@ -62,23 +62,22 @@
     # Run Geth normally
     else
 
-
-      CMD="$PERF_PREFIX /nethermind/Nethermind.Runner \
-        --config $NETHERMIND_NETWORK \
-        --datadir /ethclient/nethermind \
-        --JsonRpc.Enabled true \
-        --JsonRpc.Host 0.0.0.0 \
-        --JsonRpc.Port ${EC_HTTP_PORT:-8545} \
-        --JsonRpc.EnabledModules Eth,Net,Personal,Web3 \
-        --JsonRpc.EnginePort ${EC_ENGINE_PORT:-8551} \
-        --JsonRpc.EngineHost 0.0.0.0 \
-        --JsonRpc.AdditionalRpcUrls [\"http://127.0.0.1:7434|http|admin\"] \
-        --Sync.AncientBodiesBarrier 1 \
-        --Sync.AncientReceiptsBarrier 1 \
-        --Sync.SnapSync true \
-        --Merge.Enabled true \
-        --JsonRpc.JwtSecretFile=/secrets/jwtsecret \
-        $EC_ADDITIONAL_FLAGS"
+        CMD="$PERF_PREFIX /usr/local/bin/geth $GETH_NETWORK \
+          --datadir /ethclient/geth \
+          --http \
+          --http.addr 0.0.0.0 \
+          --http.port ${EC_HTTP_PORT:-8545} \
+          --http.api eth,net,personal,web3 \
+          --http.corsdomain=* \
+          --ws \
+          --ws.addr 0.0.0.0 \
+          --ws.port ${EC_WS_PORT:-8546} \
+          --ws.api eth,net,personal,web3 \
+          --authrpc.addr 0.0.0.0 \
+          --authrpc.port ${EC_ENGINE_PORT:-8551} \
+          --authrpc.jwtsecret /secrets/jwtsecret \
+          --authrpc.vhosts=* \
+          --pprof $EC_ADDITIONAL_FLAGS"
 
         if [ ! -z "$ETHSTATS_LABEL" ] && [ ! -z "$ETHSTATS_LOGIN" ]; then
             CMD="$CMD --ethstats $ETHSTATS_LABEL:$ETHSTATS_LOGIN"
@@ -139,10 +138,9 @@
     # Uncomment peer report logging restrictions in the log config XML
     sed -i 's/<!-- \(<logger name=\"Synchronization\.Peers\.SyncPeersReport\".*\/>\).*-->/\1/g' /nethermind/NLog.config
 
-<<<<<<< HEAD
-    CMD="$PERF_PREFIX /nethermind/Nethermind.Runner \
+    CMD="$PERF_PREFIX \nethermind\Nethermind.Runner \
       --config $NETHERMIND_NETWORK \
-      --datadir /ethclient/nethermind \
+      --datadir \ethclient\nethermind \
       --JsonRpc.Enabled true \
       --JsonRpc.Host 0.0.0.0 \
       --JsonRpc.Port ${EC_HTTP_PORT:-8545} \
@@ -152,10 +150,7 @@
       --Sync.AncientReceiptsBarrier 1 \
       --Sync.SnapSync true \
       --Merge.Enabled true \
-      --JsonRpc.JwtSecretFile=/secrets/jwtsecret \
-      $EC_ADDITIONAL_FLAGS"
-=======
-    CMD="$PERF_PREFIX /nethermind/Nethermind.Runner --config $NETHERMIND_NETWORK --datadir /ethclient/nethermind --JsonRpc.Enabled true --JsonRpc.Host 0.0.0.0 --JsonRpc.Port ${EC_HTTP_PORT:-8545} --JsonRpc.EnginePort ${EC_ENGINE_PORT:-8551} --JsonRpc.EngineHost 0.0.0.0 --Sync.AncientBodiesBarrier 1 --Sync.AncientReceiptsBarrier 1 --Sync.SnapSync true --Merge.Enabled true --JsonRpc.JwtSecretFile=/secrets/jwtsecret $EC_ADDITIONAL_FLAGS"
+      --JsonRpc.JwtSecretFile=/secrets/jwtsecret $EC_ADDITIONAL_FLAGS"
 
     # Add optional supplemental primary JSON-RPC modules
     if [ ! -z "$NETHERMIND_ADDITIONAL_MODULES" ]; then
@@ -168,7 +163,6 @@
         NETHERMIND_ADDITIONAL_URLS=",${NETHERMIND_ADDITIONAL_URLS}"
     fi
     CMD="$CMD --JsonRpc.AdditionalRpcUrls [\"http://127.0.0.1:7434|http|admin\"$NETHERMIND_ADDITIONAL_URLS]"
->>>>>>> b3d9fc7b
 
     if [ ! -z "$ETHSTATS_LABEL" ] && [ ! -z "$ETHSTATS_LOGIN" ]; then
         CMD="$CMD --EthStats.Enabled true --EthStats.Name $ETHSTATS_LABEL --EthStats.Secret $(echo $ETHSTATS_LOGIN | cut -d "@" -f1) --EthStats.Server $(echo $ETHSTATS_LOGIN | cut -d "@" -f2)"
@@ -217,7 +211,6 @@
 
     fi
 
-<<<<<<< HEAD
     # Create the JWT secret
     if [ ! -f "/secrets/jwtsecret" ]; then
         openssl rand -hex 32 | tr -d "\n" > /secrets/jwtsecret
@@ -243,18 +236,7 @@
       --engine-rpc-port=${EC_ENGINE_PORT:-8551} \
       --engine-host-allowlist=* \
       --engine-jwt-secret=/secrets/jwtsecret \
-      --Xbonsai-use-snapshots=true \
-      $EC_ADDITIONAL_FLAGS"
-||||||| 99a3e21
-    CMD="$PERF_PREFIX /opt/besu/bin/besu --network=$BESU_NETWORK --data-path=/ethclient/besu --rpc-http-enabled --rpc-http-host=0.0.0.0 --rpc-http-port=${EC_HTTP_PORT:-8545} --rpc-ws-enabled --rpc-ws-host=0.0.0.0 --rpc-ws-port=${EC_WS_PORT:-8546} --host-allowlist=* --revert-reason-enabled --rpc-http-max-active-connections=65536 --data-storage-format=bonsai --sync-mode=X_SNAP --nat-method=docker --p2p-host=$EXTERNAL_IP $EC_ADDITIONAL_FLAGS"
-=======
-    # Create the JWT secret
-    if [ ! -f "/secrets/jwtsecret" ]; then
-        openssl rand -hex 32 | tr -d "\n" > /secrets/jwtsecret
-    fi
-
-    CMD="$PERF_PREFIX /opt/besu/bin/besu --network=$BESU_NETWORK --data-path=/ethclient/besu --rpc-http-enabled --rpc-http-host=0.0.0.0 --rpc-http-port=${EC_HTTP_PORT:-8545} --rpc-ws-enabled --rpc-ws-host=0.0.0.0 --rpc-ws-port=${EC_WS_PORT:-8546} --host-allowlist=* --rpc-http-max-active-connections=1024 --data-storage-format=bonsai --sync-mode=X_CHECKPOINT --fast-sync-min-peers=3 --nat-method=docker --p2p-host=$EXTERNAL_IP --engine-rpc-enabled --engine-rpc-port=${EC_ENGINE_PORT:-8551} --engine-host-allowlist=* --engine-jwt-secret=/secrets/jwtsecret --Xbonsai-use-snapshots=true $EC_ADDITIONAL_FLAGS"
->>>>>>> upstream/master
+      --Xbonsai-use-snapshots=true $EC_ADDITIONAL_FLAGS"
 
     if [ ! -z "$ETHSTATS_LABEL" ] && [ ! -z "$ETHSTATS_LOGIN" ]; then
         CMD="$CMD --ethstats $ETHSTATS_LABEL:$ETHSTATS_LOGIN"
