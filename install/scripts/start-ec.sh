--- conflicted
+++ resolved
@@ -67,15 +67,11 @@
 
     fi
 
-<<<<<<< HEAD
-
-=======
->>>>>>> f3767ab4
+    # Use Pebble if requested
     if [ "$GETH_USE_PEBBLE" = "true" ]; then
         DB_ENGINE="--db.engine=pebble"
     fi
 
-<<<<<<< HEAD
     # Init the zhejiang data if necessary
     if [ "$NETWORK" = "zhejiang" ]; then
         if [ ! -f "/ethclient/zhejiang.init" ]; then
@@ -84,8 +80,6 @@
         fi
     fi
 
-=======
->>>>>>> f3767ab4
     # Check for the prune flag and run that first if requested
     if [ -f "/ethclient/prune.lock" ]; then
 
@@ -133,13 +127,10 @@
             CMD="$CMD --port $EC_P2P_PORT"
         fi
 
-<<<<<<< HEAD
         if [ "$NETWORK" = "zhejiang" ]; then
             CMD="$CMD --syncmode=full --bootnodes enode://691c66d0ce351633b2ef8b4e4ef7db9966915ca0937415bd2b408df22923f274873b4d4438929e029a13a680140223dcf701cabe22df7d8870044321022dfefa@64.225.78.1:30303,enode://89347b9461727ee1849256d78e84d5c86cc3b4c6c5347650093982b726d71f3d08027e280b399b7b6604ceeda863283dcfe1a01e93728b4883114e9f8c7cc8ef@146.190.238.212:30303,enode://c2892072efe247f21ed7ebea6637ade38512a0ae7c5cffa1bf0786d5e3be1e7f40ff71252a21b36aa9de54e49edbcfc6962a98032adadfa29c8524262e484ad3@165.232.84.160:30303,enode://71e862580d3177a99e9837bd9e9c13c83bde63d3dba1d5cea18e89eb2a17786bbd47a8e7ae690e4d29763b55c205af13965efcaf6105d58e118a5a8ed2b0f6d0@68.183.13.170:30303,enode://2f6cf7f774e4507e7c1b70815f9c0ccd6515ee1170c991ce3137002c6ba9c671af38920f5b8ab8a215b62b3b50388030548f1d826cb6c2b30c0f59472804a045@161.35.147.98:30303"
         fi
 
-=======
->>>>>>> f3767ab4
         exec ${CMD} --http.vhosts '*'
 
     fi
